import argparse
import json
import os
import random
import re
import time

import requests
from bs4 import BeautifulSoup, Tag
from common import validate_puzzle_data


def get_puzzle_page(size: str, difficulty: str) -> str:
    """Get puzzle page HTML with rate limiting."""
    base_url = "https://www.kakuroconquest.com"
    url = f"{base_url}/{size}/{difficulty}"

    # Respect rate limits with random delay
    time.sleep(random.uniform(0.1, 0.2))
    try:
        response = requests.get(url, timeout=10)
        response.raise_for_status()
        return response.text
    except requests.Timeout:
        raise ValueError(f"Request timed out for {url}")
    except requests.RequestException as e:
        raise ValueError(f"Failed to fetch {url}: {e}")


def extract_puzzle_id(html: str) -> int | None:
    """Extract puzzle ID from the page HTML."""
    match = re.search(r"puzzle (\d+)", html)
    if match:
        return int(match.group(1))
    return None


def parse_puzzle(html: str) -> dict:
    """Parse puzzle HTML into JSON format."""
    soup = BeautifulSoup(html, "html.parser")
    table = soup.find("table")
    if not table or not isinstance(table, Tag):
        raise ValueError("No puzzle table found")

    # Get puzzle size from table dimensions
    rows = list(table.find_all("tr"))
    if not rows:
        raise ValueError("No rows found in puzzle")

    # Get all non-spacer cells from first row to determine width
    first_row_cells = []
    first_row = rows[0]
    if isinstance(first_row, Tag):
        first_row_cells = [
            td for td in first_row.find_all("td") if not td.get("class") == "spacer"
        ]

    if not first_row_cells:
        raise ValueError("No valid cells found in first row")

    size = [len(rows), len(first_row_cells)]

    # Parse cells
    cells = []
    for y, row in enumerate(rows):
        for x, cell in enumerate(row.find_all("td")):
            # Skip spacer cells
            if cell.get("class") == "spacer":
                continue

            cell_data = parse_cell(cell, x, y)
            if cell_data:
                cells.append(cell_data)

    return {"size": size, "cells": cells}


def parse_cell(cell: BeautifulSoup, x: int, y: int) -> dict | None:
    """Parse individual cell into JSON format."""
    cell_data = {"x": x, "y": y}

<<<<<<< HEAD
    # Find sum values in divs
    right_divs = cell.find_all("div", class_="topNumberHelp")
    down_divs = cell.find_all("div", class_="bottomNumberHelp")
    if not right_divs and not down_divs:
        if cell.find("input"):
            return None
        else:
            cell_data["wall"] = True
            return cell_data
        
    if right_divs:
        cell_data["right"] = int(right_divs[0].text.strip())
    if down_divs:
        cell_data["down"] = int(down_divs[0].text.strip())
    return cell_data
=======
    # Check if it's a wall cell (empty or no divs)
    divs = cell.find_all("div")
    if not divs:
        return {"x": x, "y": y, "wall": True}

    # Find sum values using class-based identification
    for div in divs:
        if not isinstance(div, Tag):
            continue
            
        try:
            value = int(div.text.strip())
            classes = div.get("class", [])
            if isinstance(classes, list) and "bottomNumberHelp" in classes:
                cell_data["right"] = value
            elif isinstance(classes, list) and "topNumberHelp" in classes:
                cell_data["down"] = value
        except (ValueError, TypeError):
            continue

    # Only return cells with clues or wall
    return cell_data if len(cell_data) > 2 or cell_data.get("wall") else None
>>>>>>> 69396791


def save_puzzle(puzzle: dict, size: str, difficulty: str, puzzle_id: int | None):
    """Save puzzle to JSON file with compact formatting."""
<<<<<<< HEAD
=======
    if puzzle_id is None:
        raise ValueError("Missing puzzle ID")

    # Sort cells to match example order: wall cells first, then clues
    puzzle["cells"].sort(key=lambda c: (
        not c.get("wall", False),  # Wall cells first
        c.get("x", 0),            # Then by x coordinate
        c.get("y", 0)             # Then by y coordinate
    ))

    # Format cells with exact property order
    formatted_cells = []
    for cell in puzzle["cells"]:
        ordered = {}
        # Maintain exact property order
        for key in ["x", "y", "wall", "right", "down"]:
            if key in cell:
                ordered[key] = cell[key]
        formatted_cells.append(ordered)

    # Create formatted puzzle with exact structure
    formatted_puzzle = {
        "size": puzzle["size"],
        "cells": formatted_cells
    }

>>>>>>> 69396791
    # Create kakuroconquest directory if it doesn't exist
    os.makedirs("kakuroconquest", exist_ok=True)

    filename = f"kakuroconquest/{size}_{difficulty}_{puzzle_id}.json"

    # Format JSON with exact spacing and indentation
    with open(filename, "w") as f:
        # Format size array on one line with proper spacing
        size_str = f'[{formatted_puzzle["size"][0]}, {formatted_puzzle["size"][1]}]'
        
        # Format each cell object on one line with proper spacing
        cells_str = []
        for cell in formatted_cells:
            parts = []
            for key in ["x", "y", "wall", "right", "down"]:
                if key in cell:
                    value = cell[key]
                    if isinstance(value, bool):
                        parts.append(f'"{key}": {str(value).lower()}')
                    else:
                        parts.append(f'"{key}": {value}')
            cell_str = "{ " + ", ".join(parts) + " }"
            cells_str.append("    " + cell_str)
        
        # Build final JSON string with exact formatting
        json_str = "{\n"
        json_str += f'  "size": {size_str},\n'
        json_str += '  "cells": [\n'
        json_str += ",\n".join(cells_str)
        json_str += "\n  ]\n"
        json_str += "}"  # No trailing newline to match example
        f.write(json_str)

    print(f"Saved puzzle to {filename}")


def main():
    """Main function to scrape puzzles."""
    parser = argparse.ArgumentParser(description="Kakuro Puzzle Scraper")
    parser.add_argument(
        "--size",
        choices=["4x4", "6x6", "8x8", "9x11", "9x17"],
        help="Puzzle size to scrape",
    )
    parser.add_argument(
        "--difficulty",
        choices=["easy", "intermediate", "hard", "challenging", "expert"],
        help="Difficulty level to scrape",
    )
    parser.add_argument(
        "--count",
        type=int,
        default=1,
        help="Number of puzzles to scrape per combination",
    )
    args = parser.parse_args()

    sizes = [args.size] if args.size else ["4x4", "6x6", "8x8", "9x11", "9x17"]
    difficulties = (
        [args.difficulty]
        if args.difficulty
        else ["easy", "intermediate", "hard", "challenging", "expert"]
    )

    for size in sizes:
        for difficulty in difficulties:
            for _ in range(args.count):
                try:
                    print(f"Scraping {size} {difficulty} puzzle...")
                    html = get_puzzle_page(size, difficulty)
                    puzzle_id = extract_puzzle_id(html)

                    puzzle = parse_puzzle(html)
                    is_valid, error = validate_puzzle_data(puzzle)
                    if not is_valid:
                        print(f"✗ Invalid puzzle data: {error}")
                        continue

                    save_puzzle(puzzle, size, difficulty, puzzle_id)
                    print(f"✓ Scraped {size} {difficulty} puzzle {puzzle_id}")
                except Exception as e:
                    print(f"✗ Error scraping puzzle: {e}")
                    continue

                # Additional delay between puzzles
                time.sleep(random.uniform(0.1, 0.2))


if __name__ == "__main__":
    main()<|MERGE_RESOLUTION|>--- conflicted
+++ resolved
@@ -79,7 +79,6 @@
     """Parse individual cell into JSON format."""
     cell_data = {"x": x, "y": y}
 
-<<<<<<< HEAD
     # Find sum values in divs
     right_divs = cell.find_all("div", class_="topNumberHelp")
     down_divs = cell.find_all("div", class_="bottomNumberHelp")
@@ -95,63 +94,10 @@
     if down_divs:
         cell_data["down"] = int(down_divs[0].text.strip())
     return cell_data
-=======
-    # Check if it's a wall cell (empty or no divs)
-    divs = cell.find_all("div")
-    if not divs:
-        return {"x": x, "y": y, "wall": True}
-
-    # Find sum values using class-based identification
-    for div in divs:
-        if not isinstance(div, Tag):
-            continue
-            
-        try:
-            value = int(div.text.strip())
-            classes = div.get("class", [])
-            if isinstance(classes, list) and "bottomNumberHelp" in classes:
-                cell_data["right"] = value
-            elif isinstance(classes, list) and "topNumberHelp" in classes:
-                cell_data["down"] = value
-        except (ValueError, TypeError):
-            continue
-
-    # Only return cells with clues or wall
-    return cell_data if len(cell_data) > 2 or cell_data.get("wall") else None
->>>>>>> 69396791
 
 
 def save_puzzle(puzzle: dict, size: str, difficulty: str, puzzle_id: int | None):
     """Save puzzle to JSON file with compact formatting."""
-<<<<<<< HEAD
-=======
-    if puzzle_id is None:
-        raise ValueError("Missing puzzle ID")
-
-    # Sort cells to match example order: wall cells first, then clues
-    puzzle["cells"].sort(key=lambda c: (
-        not c.get("wall", False),  # Wall cells first
-        c.get("x", 0),            # Then by x coordinate
-        c.get("y", 0)             # Then by y coordinate
-    ))
-
-    # Format cells with exact property order
-    formatted_cells = []
-    for cell in puzzle["cells"]:
-        ordered = {}
-        # Maintain exact property order
-        for key in ["x", "y", "wall", "right", "down"]:
-            if key in cell:
-                ordered[key] = cell[key]
-        formatted_cells.append(ordered)
-
-    # Create formatted puzzle with exact structure
-    formatted_puzzle = {
-        "size": puzzle["size"],
-        "cells": formatted_cells
-    }
-
->>>>>>> 69396791
     # Create kakuroconquest directory if it doesn't exist
     os.makedirs("kakuroconquest", exist_ok=True)
 
